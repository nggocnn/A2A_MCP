import json
import logging

from collections.abc import AsyncIterable
from typing import Any

from pydantic import ValidationError
from sse_starlette.sse import EventSourceResponse
from starlette.applications import Starlette
from starlette.requests import Request
from starlette.responses import JSONResponse

from common.server.task_manager import TaskManager
from common.types import (
    A2ARequest,
    AgentCard,
    CancelTaskRequest,
    GetTaskPushNotificationRequest,
    GetTaskRequest,
    InternalError,
    InvalidRequestError,
    JSONParseError,
    JSONRPCResponse,
    SendTaskRequest,
    SendTaskStreamingRequest,
    SetTaskPushNotificationRequest,
    TaskResubscriptionRequest,
)
<<<<<<< HEAD
from pydantic import ValidationError
import json
from typing import AsyncIterable, Any
from common.server.task_manager import TaskManager
import uvicorn
import logging
=======

>>>>>>> 18998ab6

logger = logging.getLogger(__name__)


class A2AServer:
    def __init__(
        self,
        host='0.0.0.0',
        port=5000,
        endpoint='/',
        agent_card: AgentCard = None,
        task_manager: TaskManager = None,
    ):
        self.host = host
        self.port = port
        self.endpoint = endpoint
        self.task_manager = task_manager
        self.agent_card = agent_card
        self.app = Starlette()
        self.app.add_route(
            self.endpoint, self._process_request, methods=['POST']
        )
        self.app.add_route(
            '/.well-known/agent.json', self._get_agent_card, methods=['GET']
        )

    def start(self):
        if self.agent_card is None:
            raise ValueError('agent_card is not defined')

        if self.task_manager is None:
            raise ValueError('request_handler is not defined')

        import uvicorn

        uvicorn.run(self.app, host=self.host, port=self.port)

    def _get_agent_card(self, request: Request) -> JSONResponse:
        return JSONResponse(self.agent_card.model_dump(exclude_none=True))

    async def _process_request(self, request: Request):
        try:
            body = await request.json()
            json_rpc_request = A2ARequest.validate_python(body)

            if isinstance(json_rpc_request, GetTaskRequest):
                result = await self.task_manager.on_get_task(json_rpc_request)
            elif isinstance(json_rpc_request, SendTaskRequest):
                result = await self.task_manager.on_send_task(json_rpc_request)
            elif isinstance(json_rpc_request, SendTaskStreamingRequest):
                result = await self.task_manager.on_send_task_subscribe(
                    json_rpc_request
                )
            elif isinstance(json_rpc_request, CancelTaskRequest):
                result = await self.task_manager.on_cancel_task(
                    json_rpc_request
                )
            elif isinstance(json_rpc_request, SetTaskPushNotificationRequest):
                result = await self.task_manager.on_set_task_push_notification(
                    json_rpc_request
                )
            elif isinstance(json_rpc_request, GetTaskPushNotificationRequest):
                result = await self.task_manager.on_get_task_push_notification(
                    json_rpc_request
                )
            elif isinstance(json_rpc_request, TaskResubscriptionRequest):
                result = await self.task_manager.on_resubscribe_to_task(
                    json_rpc_request
                )
            else:
                logger.warning(
                    f'Unexpected request type: {type(json_rpc_request)}'
                )
                raise ValueError(f'Unexpected request type: {type(request)}')

            return self._create_response(result)

        except Exception as e:
            return self._handle_exception(e)

    def _handle_exception(self, e: Exception) -> JSONResponse:
        if isinstance(e, json.decoder.JSONDecodeError):
            json_rpc_error = JSONParseError()
        elif isinstance(e, ValidationError):
            json_rpc_error = InvalidRequestError(data=json.loads(e.json()))
        else:
            logger.error(f'Unhandled exception: {e}')
            json_rpc_error = InternalError()

        response = JSONRPCResponse(id=None, error=json_rpc_error)
        return JSONResponse(
            response.model_dump(exclude_none=True), status_code=400
        )

    def _create_response(
        self, result: Any
    ) -> JSONResponse | EventSourceResponse:
        if isinstance(result, AsyncIterable):

            async def event_generator(result) -> AsyncIterable[dict[str, str]]:
                async for item in result:
                    yield {'data': item.model_dump_json(exclude_none=True)}

            return EventSourceResponse(event_generator(result))
        if isinstance(result, JSONRPCResponse):
            return JSONResponse(result.model_dump(exclude_none=True))
        logger.error(f'Unexpected result type: {type(result)}')
        raise ValueError(f'Unexpected result type: {type(result)}')<|MERGE_RESOLUTION|>--- conflicted
+++ resolved
@@ -26,16 +26,12 @@
     SetTaskPushNotificationRequest,
     TaskResubscriptionRequest,
 )
-<<<<<<< HEAD
 from pydantic import ValidationError
 import json
 from typing import AsyncIterable, Any
 from common.server.task_manager import TaskManager
 import uvicorn
 import logging
-=======
-
->>>>>>> 18998ab6
 
 logger = logging.getLogger(__name__)
 
