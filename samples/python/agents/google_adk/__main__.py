<<<<<<< HEAD
from common.server import A2AServer
from common.types import AgentCard, AgentCapabilities, AgentSkill, MissingAPIKeyError
from task_manager import AgentTaskManager
from agent import GeneralAgent
import click
import os
=======
>>>>>>> 18998ab6
import logging
import os

import click

from agent import ReimbursementAgent
from common.server import A2AServer
from common.types import (
    AgentCapabilities,
    AgentCard,
    AgentSkill,
    MissingAPIKeyError,
)
from dotenv import load_dotenv
from task_manager import AgentTaskManager


load_dotenv()

logging.basicConfig(level=logging.INFO)
logger = logging.getLogger(__name__)


@click.command()
<<<<<<< HEAD
@click.option("--host", default="localhost")
@click.option("--port", default=10004)
=======
@click.option('--host', default='localhost')
@click.option('--port', default=10002)
>>>>>>> 18998ab6
def main(host, port):
    try:
        # Check for API key only if Vertex AI is not configured
        if not os.getenv('GOOGLE_GENAI_USE_VERTEXAI') == 'TRUE':
            if not os.getenv('GOOGLE_API_KEY'):
                raise MissingAPIKeyError(
                    'GOOGLE_API_KEY environment variable not set and GOOGLE_GENAI_USE_VERTEXAI is not TRUE.'
                )

        capabilities = AgentCapabilities(streaming=True)
        skill = AgentSkill(
<<<<<<< HEAD
            id="process_general",
            name="Process general Tool",
            description="Helps with the general process",
            tags=["general"]
        )
        agent_card = AgentCard(
            name="general Agent",
            description="""This agent handles the general process. It can do anything without limited functionalities.
            If there are tasks that you can not assign to other agent, you can assign it to this agent.""",
            url=f"http://{host}:{port}/",
            version="1.0.0",
            defaultInputModes=GeneralAgent.SUPPORTED_CONTENT_TYPES,
            defaultOutputModes=GeneralAgent.SUPPORTED_CONTENT_TYPES,
=======
            id='process_reimbursement',
            name='Process Reimbursement Tool',
            description='Helps with the reimbursement process for users given the amount and purpose of the reimbursement.',
            tags=['reimbursement'],
            examples=[
                'Can you reimburse me $20 for my lunch with the clients?'
            ],
        )
        agent_card = AgentCard(
            name='Reimbursement Agent',
            description='This agent handles the reimbursement process for the employees given the amount and purpose of the reimbursement.',
            url=f'http://{host}:{port}/',
            version='1.0.0',
            defaultInputModes=ReimbursementAgent.SUPPORTED_CONTENT_TYPES,
            defaultOutputModes=ReimbursementAgent.SUPPORTED_CONTENT_TYPES,
>>>>>>> 18998ab6
            capabilities=capabilities,
            skills=[skill],
        )
        server = A2AServer(
            agent_card=agent_card,
            task_manager=AgentTaskManager(agent=GeneralAgent()),
            host=host,
            port=port,
        )
        server.start()
    except MissingAPIKeyError as e:
        logger.error(f'Error: {e}')
        exit(1)
    except Exception as e:
        logger.error(f'An error occurred during server startup: {e}')
        exit(1)


if __name__ == '__main__':
    main()<|MERGE_RESOLUTION|>--- conflicted
+++ resolved
@@ -1,12 +1,3 @@
-<<<<<<< HEAD
-from common.server import A2AServer
-from common.types import AgentCard, AgentCapabilities, AgentSkill, MissingAPIKeyError
-from task_manager import AgentTaskManager
-from agent import GeneralAgent
-import click
-import os
-=======
->>>>>>> 18998ab6
 import logging
 import os
 
@@ -22,7 +13,11 @@
 )
 from dotenv import load_dotenv
 from task_manager import AgentTaskManager
-
+from agent import GeneralAgent
+import click
+import os
+import logging
+from dotenv import load_dotenv
 
 load_dotenv()
 
@@ -31,13 +26,8 @@
 
 
 @click.command()
-<<<<<<< HEAD
 @click.option("--host", default="localhost")
 @click.option("--port", default=10004)
-=======
-@click.option('--host', default='localhost')
-@click.option('--port', default=10002)
->>>>>>> 18998ab6
 def main(host, port):
     try:
         # Check for API key only if Vertex AI is not configured
@@ -49,7 +39,6 @@
 
         capabilities = AgentCapabilities(streaming=True)
         skill = AgentSkill(
-<<<<<<< HEAD
             id="process_general",
             name="Process general Tool",
             description="Helps with the general process",
@@ -63,23 +52,6 @@
             version="1.0.0",
             defaultInputModes=GeneralAgent.SUPPORTED_CONTENT_TYPES,
             defaultOutputModes=GeneralAgent.SUPPORTED_CONTENT_TYPES,
-=======
-            id='process_reimbursement',
-            name='Process Reimbursement Tool',
-            description='Helps with the reimbursement process for users given the amount and purpose of the reimbursement.',
-            tags=['reimbursement'],
-            examples=[
-                'Can you reimburse me $20 for my lunch with the clients?'
-            ],
-        )
-        agent_card = AgentCard(
-            name='Reimbursement Agent',
-            description='This agent handles the reimbursement process for the employees given the amount and purpose of the reimbursement.',
-            url=f'http://{host}:{port}/',
-            version='1.0.0',
-            defaultInputModes=ReimbursementAgent.SUPPORTED_CONTENT_TYPES,
-            defaultOutputModes=ReimbursementAgent.SUPPORTED_CONTENT_TYPES,
->>>>>>> 18998ab6
             capabilities=capabilities,
             skills=[skill],
         )
