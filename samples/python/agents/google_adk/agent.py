import json
import random

from typing import Any, Optional

from google.adk.agents.llm_agent import LlmAgent
from google.adk.artifacts import InMemoryArtifactService
from google.adk.memory.in_memory_memory_service import InMemoryMemoryService
from google.adk.runners import Runner
from google.adk.sessions import InMemorySessionService
from google.adk.tools.tool_context import ToolContext
from task_manager import AgentWithTaskManager


# Local cache of created request_ids for demo purposes.
request_ids = set()


<<<<<<< HEAD
class GeneralAgent:
  """An agent that handles general requests."""

  SUPPORTED_CONTENT_TYPES = ["text", "text/plain"]

  def __init__(self):
    self._agent = self._build_agent()
    self._user_id = "remote_agent"
    self._runner = Runner(
        app_name=self._agent.name,
        agent=self._agent,
        artifact_service=InMemoryArtifactService(),
        session_service=InMemorySessionService(),
        memory_service=InMemoryMemoryService(),
    )

  def invoke(self, query, session_id) -> str:
    session = self._runner.session_service.get_session(
        app_name=self._agent.name, user_id=self._user_id, session_id=session_id
    )
    content = types.Content(
        role="user", parts=[types.Part.from_text(text=query)]
    )
    if session is None:
      session = self._runner.session_service.create_session(
          app_name=self._agent.name,
          user_id=self._user_id,
          state={},
          session_id=session_id,
      )
    events = list(self._runner.run(
        user_id=self._user_id, session_id=session.id, new_message=content
    ))
    if not events or not events[-1].content or not events[-1].content.parts:
      return ""
    return "\n".join([p.text for p in events[-1].content.parts if p.text])

  async def stream(self, query, session_id) -> AsyncIterable[Dict[str, Any]]:
    session = self._runner.session_service.get_session(
        app_name=self._agent.name, user_id=self._user_id, session_id=session_id
    )
    content = types.Content(
        role="user", parts=[types.Part.from_text(text=query)]
    )
    if session is None:
      session = self._runner.session_service.create_session(
          app_name=self._agent.name,
          user_id=self._user_id,
          state={},
          session_id=session_id,
      )
    async for event in self._runner.run_async(
        user_id=self._user_id, session_id=session.id, new_message=content
    ):
      if event.is_final_response():
        response = ""
        if (
            event.content
            and event.content.parts
            and event.content.parts[0].text
        ):
          response = "\n".join([p.text for p in event.content.parts if p.text])
        elif (
            event.content
            and event.content.parts
            and any([True for p in event.content.parts if p.function_response])):
          response = next((p.function_response.model_dump() for p in event.content.parts))
        yield {
            "is_task_complete": True,
            "content": response,
        }
      else:
        yield {
            "is_task_complete": False,
            "updates": "Processing the request...",
        }

  def _build_agent(self) -> LlmAgent:
    return LlmAgent(
        model="gemini-2.0-flash-001",
        name="general_agent",
        description=(
            "This agent handles general purposes."
            "It can do anything without limited functionalities."
            "If there are tasks that you can not assign to other agent, you can assign it to this agent."
        ),
        instruction="""
    You are an agent who handles general purposes. You should reply to requests that you are assigned to support user with caution to notify user that your responses should only be used as references. 
    """,
    )
=======
def create_request_form(
    date: Optional[str] = None,
    amount: Optional[str] = None,
    purpose: Optional[str] = None,
) -> dict[str, Any]:
    """Create a request form for the employee to fill out.

    Args:
        date (str): The date of the request. Can be an empty string.
        amount (str): The requested amount. Can be an empty string.
        purpose (str): The purpose of the request. Can be an empty string.

    Returns:
        dict[str, Any]: A dictionary containing the request form data.
    """
    request_id = 'request_id_' + str(random.randint(1000000, 9999999))
    request_ids.add(request_id)
    return {
        'request_id': request_id,
        'date': '<transaction date>' if not date else date,
        'amount': '<transaction dollar amount>' if not amount else amount,
        'purpose': '<business justification/purpose of the transaction>'
        if not purpose
        else purpose,
    }


def return_form(
    form_request: dict[str, Any],
    tool_context: ToolContext,
    instructions: Optional[str] = None,
) -> dict[str, Any]:
    """Returns a structured json object indicating a form to complete.

    Args:
        form_request (dict[str, Any]): The request form data.
        tool_context (ToolContext): The context in which the tool operates.
        instructions (str): Instructions for processing the form. Can be an empty string.

    Returns:
        dict[str, Any]: A JSON dictionary for the form response.
    """
    if isinstance(form_request, str):
        form_request = json.loads(form_request)

    tool_context.actions.skip_summarization = True
    tool_context.actions.escalate = True
    form_dict = {
        'type': 'form',
        'form': {
            'type': 'object',
            'properties': {
                'date': {
                    'type': 'string',
                    'format': 'date',
                    'description': 'Date of expense',
                    'title': 'Date',
                },
                'amount': {
                    'type': 'string',
                    'format': 'number',
                    'description': 'Amount of expense',
                    'title': 'Amount',
                },
                'purpose': {
                    'type': 'string',
                    'description': 'Purpose of expense',
                    'title': 'Purpose',
                },
                'request_id': {
                    'type': 'string',
                    'description': 'Request id',
                    'title': 'Request ID',
                },
            },
            'required': list(form_request.keys()),
        },
        'form_data': form_request,
        'instructions': instructions,
    }
    return json.dumps(form_dict)


def reimburse(request_id: str) -> dict[str, Any]:
    """Reimburse the amount of money to the employee for a given request_id."""
    if request_id not in request_ids:
        return {
            'request_id': request_id,
            'status': 'Error: Invalid request_id.',
        }
    return {'request_id': request_id, 'status': 'approved'}


class ReimbursementAgent(AgentWithTaskManager):
    """An agent that handles reimbursement requests."""

    SUPPORTED_CONTENT_TYPES = ['text', 'text/plain']

    def __init__(self):
        self._agent = self._build_agent()
        self._user_id = 'remote_agent'
        self._runner = Runner(
            app_name=self._agent.name,
            agent=self._agent,
            artifact_service=InMemoryArtifactService(),
            session_service=InMemorySessionService(),
            memory_service=InMemoryMemoryService(),
        )

    def get_processing_message(self) -> str:
        return 'Processing the reimbursement request...'

    def _build_agent(self) -> LlmAgent:
        """Builds the LLM agent for the reimbursement agent."""
        return LlmAgent(
            model='gemini-2.0-flash-001',
            name='reimbursement_agent',
            description=(
                'This agent handles the reimbursement process for the employees'
                ' given the amount and purpose of the reimbursement.'
            ),
            instruction="""
    You are an agent who handles the reimbursement process for employees.

    When you receive a reimbursement request, you should first create a new request form using create_request_form(). Only provide default values if they are provided by the user, otherwise use an empty string as the default value.
      1. 'Date': the date of the transaction.
      2. 'Amount': the dollar amount of the transaction.
      3. 'Business Justification/Purpose': the reason for the reimbursement.

    Once you created the form, you should return the result of calling return_form with the form data from the create_request_form call.

    Once you received the filled-out form back from the user, you should then check the form contains all required information:
      1. 'Date': the date of the transaction.
      2. 'Amount': the value of the amount of the reimbursement being requested.
      3. 'Business Justification/Purpose': the item/object/artifact of the reimbursement.

    If you don't have all of the information, you should reject the request directly by calling the request_form method, providing the missing fields.


    For valid reimbursement requests, you can then use reimburse() to reimburse the employee.
      * In your response, you should include the request_id and the status of the reimbursement request.

    """,
            tools=[
                create_request_form,
                reimburse,
                return_form,
            ],
        )
>>>>>>> 18998ab6
<|MERGE_RESOLUTION|>--- conflicted
+++ resolved
@@ -16,22 +16,21 @@
 request_ids = set()
 
 
-<<<<<<< HEAD
 class GeneralAgent:
   """An agent that handles general requests."""
 
-  SUPPORTED_CONTENT_TYPES = ["text", "text/plain"]
+    SUPPORTED_CONTENT_TYPES = ['text', 'text/plain']
 
-  def __init__(self):
-    self._agent = self._build_agent()
-    self._user_id = "remote_agent"
-    self._runner = Runner(
-        app_name=self._agent.name,
-        agent=self._agent,
-        artifact_service=InMemoryArtifactService(),
-        session_service=InMemorySessionService(),
-        memory_service=InMemoryMemoryService(),
-    )
+    def __init__(self):
+        self._agent = self._build_agent()
+        self._user_id = 'remote_agent'
+        self._runner = Runner(
+            app_name=self._agent.name,
+            agent=self._agent,
+            artifact_service=InMemoryArtifactService(),
+            session_service=InMemorySessionService(),
+            memory_service=InMemoryMemoryService(),
+        )
 
   def invoke(self, query, session_id) -> str:
     session = self._runner.session_service.get_session(
@@ -107,154 +106,3 @@
     You are an agent who handles general purposes. You should reply to requests that you are assigned to support user with caution to notify user that your responses should only be used as references. 
     """,
     )
-=======
-def create_request_form(
-    date: Optional[str] = None,
-    amount: Optional[str] = None,
-    purpose: Optional[str] = None,
-) -> dict[str, Any]:
-    """Create a request form for the employee to fill out.
-
-    Args:
-        date (str): The date of the request. Can be an empty string.
-        amount (str): The requested amount. Can be an empty string.
-        purpose (str): The purpose of the request. Can be an empty string.
-
-    Returns:
-        dict[str, Any]: A dictionary containing the request form data.
-    """
-    request_id = 'request_id_' + str(random.randint(1000000, 9999999))
-    request_ids.add(request_id)
-    return {
-        'request_id': request_id,
-        'date': '<transaction date>' if not date else date,
-        'amount': '<transaction dollar amount>' if not amount else amount,
-        'purpose': '<business justification/purpose of the transaction>'
-        if not purpose
-        else purpose,
-    }
-
-
-def return_form(
-    form_request: dict[str, Any],
-    tool_context: ToolContext,
-    instructions: Optional[str] = None,
-) -> dict[str, Any]:
-    """Returns a structured json object indicating a form to complete.
-
-    Args:
-        form_request (dict[str, Any]): The request form data.
-        tool_context (ToolContext): The context in which the tool operates.
-        instructions (str): Instructions for processing the form. Can be an empty string.
-
-    Returns:
-        dict[str, Any]: A JSON dictionary for the form response.
-    """
-    if isinstance(form_request, str):
-        form_request = json.loads(form_request)
-
-    tool_context.actions.skip_summarization = True
-    tool_context.actions.escalate = True
-    form_dict = {
-        'type': 'form',
-        'form': {
-            'type': 'object',
-            'properties': {
-                'date': {
-                    'type': 'string',
-                    'format': 'date',
-                    'description': 'Date of expense',
-                    'title': 'Date',
-                },
-                'amount': {
-                    'type': 'string',
-                    'format': 'number',
-                    'description': 'Amount of expense',
-                    'title': 'Amount',
-                },
-                'purpose': {
-                    'type': 'string',
-                    'description': 'Purpose of expense',
-                    'title': 'Purpose',
-                },
-                'request_id': {
-                    'type': 'string',
-                    'description': 'Request id',
-                    'title': 'Request ID',
-                },
-            },
-            'required': list(form_request.keys()),
-        },
-        'form_data': form_request,
-        'instructions': instructions,
-    }
-    return json.dumps(form_dict)
-
-
-def reimburse(request_id: str) -> dict[str, Any]:
-    """Reimburse the amount of money to the employee for a given request_id."""
-    if request_id not in request_ids:
-        return {
-            'request_id': request_id,
-            'status': 'Error: Invalid request_id.',
-        }
-    return {'request_id': request_id, 'status': 'approved'}
-
-
-class ReimbursementAgent(AgentWithTaskManager):
-    """An agent that handles reimbursement requests."""
-
-    SUPPORTED_CONTENT_TYPES = ['text', 'text/plain']
-
-    def __init__(self):
-        self._agent = self._build_agent()
-        self._user_id = 'remote_agent'
-        self._runner = Runner(
-            app_name=self._agent.name,
-            agent=self._agent,
-            artifact_service=InMemoryArtifactService(),
-            session_service=InMemorySessionService(),
-            memory_service=InMemoryMemoryService(),
-        )
-
-    def get_processing_message(self) -> str:
-        return 'Processing the reimbursement request...'
-
-    def _build_agent(self) -> LlmAgent:
-        """Builds the LLM agent for the reimbursement agent."""
-        return LlmAgent(
-            model='gemini-2.0-flash-001',
-            name='reimbursement_agent',
-            description=(
-                'This agent handles the reimbursement process for the employees'
-                ' given the amount and purpose of the reimbursement.'
-            ),
-            instruction="""
-    You are an agent who handles the reimbursement process for employees.
-
-    When you receive a reimbursement request, you should first create a new request form using create_request_form(). Only provide default values if they are provided by the user, otherwise use an empty string as the default value.
-      1. 'Date': the date of the transaction.
-      2. 'Amount': the dollar amount of the transaction.
-      3. 'Business Justification/Purpose': the reason for the reimbursement.
-
-    Once you created the form, you should return the result of calling return_form with the form data from the create_request_form call.
-
-    Once you received the filled-out form back from the user, you should then check the form contains all required information:
-      1. 'Date': the date of the transaction.
-      2. 'Amount': the value of the amount of the reimbursement being requested.
-      3. 'Business Justification/Purpose': the item/object/artifact of the reimbursement.
-
-    If you don't have all of the information, you should reject the request directly by calling the request_form method, providing the missing fields.
-
-
-    For valid reimbursement requests, you can then use reimburse() to reimburse the employee.
-      * In your response, you should include the request_id and the status of the reimbursement request.
-
-    """,
-            tools=[
-                create_request_form,
-                reimburse,
-                return_form,
-            ],
-        )
->>>>>>> 18998ab6
